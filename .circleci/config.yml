--- conflicted
+++ resolved
@@ -28,13 +28,10 @@
       - run: tinygo build -size short -o test.elf -target=itsybitsy-m0 ./examples/mag3110/main.go
       - run: tinygo build -size short -o test.elf -target=itsybitsy-m0 ./examples/mma8653/main.go
       - run: tinygo build -size short -o test.elf -target=itsybitsy-m0 ./examples/mpu6050/main.go
-<<<<<<< HEAD
+      - run: tinygo build -size short -o test.elf -target=microbit ./examples/pcd8544/setbuffer/main.go
+      - run: tinygo build -size short -o test.elf -target=microbit ./examples/pcd8544/setpixel/main.go
       - run: tinygo build -size short -o test.elf -target=microbit ./examples/ssd1306/i2c_128x32/main.go
       - run: tinygo build -size short -o test.elf -target=microbit ./examples/ssd1306/spi_128x64/main.go
-=======
-      - run: tinygo build -size short -o test.elf -target=microbit ./examples/pcd8544/setbuffer/main.go
-      - run: tinygo build -size short -o test.elf -target=microbit ./examples/pcd8544/setpixel/main.go
->>>>>>> 35a7590c
       - run: tinygo build -size short -o test.elf -target=circuitplay-express ./examples/thermistor/main.go
       - run: tinygo build -size short -o test.elf -target=itsybitsy-m0 ./examples/vl53l1x/main.go
       - run: tinygo build -size short -o test.elf -target=circuitplay-express ./examples/ws2812/main.go