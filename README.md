# TinyGo Drivers

[![PkgGoDev](https://pkg.go.dev/badge/tinygo.org/x/drivers)](https://pkg.go.dev/tinygo.org/x/drivers) [![Build](https://github.com/tinygo-org/drivers/actions/workflows/build.yml/badge.svg?branch=dev)](https://github.com/tinygo-org/drivers/actions/workflows/build.yml)


This package provides a collection of hardware drivers for devices such as sensors and displays that can be used together with [TinyGo](https://tinygo.org).

## Installing

```shell
go get tinygo.org/x/drivers
```

## How to use

Here is an example in TinyGo that uses the BMP180 digital barometer:

```go
package main

import (
    "time"

    "machine"

    "tinygo.org/x/drivers/bmp180"
)

func main() {
    machine.I2C0.Configure(machine.I2CConfig{})
    sensor := bmp180.New(machine.I2C0)
    sensor.Configure()

    connected := sensor.Connected()
    if !connected {
        println("BMP180 not detected")
        return
    }
    println("BMP180 detected")

    for {
        temp, _ := sensor.ReadTemperature()
        println("Temperature:", float32(temp)/1000, "°C")

        pressure, _ := sensor.ReadPressure()
        println("Pressure", float32(pressure)/100000, "hPa")

        time.Sleep(2 * time.Second)
    }
}
```

## Supported devices

<<<<<<< HEAD
There are currently 94 devices supported. For the complete list, please see:
=======
There are currently 96 devices supported. For the complete list, please see:
>>>>>>> 5e019165
https://tinygo.org/docs/reference/devices/

## Contributing

Your contributions are welcome!

Please take a look at our [CONTRIBUTING.md](./CONTRIBUTING.md) document for details.

## License

This project is licensed under the BSD 3-clause license, just like the [Go project](https://golang.org/LICENSE) itself.<|MERGE_RESOLUTION|>--- conflicted
+++ resolved
@@ -52,11 +52,7 @@
 
 ## Supported devices
 
-<<<<<<< HEAD
-There are currently 94 devices supported. For the complete list, please see:
-=======
 There are currently 96 devices supported. For the complete list, please see:
->>>>>>> 5e019165
 https://tinygo.org/docs/reference/devices/
 
 ## Contributing
