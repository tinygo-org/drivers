--- conflicted
+++ resolved
@@ -76,10 +76,7 @@
 		d.WriteByte(color.B)       // blue
 		err = d.WriteByte(color.A) // alpha
 	}
-<<<<<<< HEAD
 	return
-=======
-	return nil
 }
 
 // DeviceSPI wraps a SPI object for driving a string of WS2812 LEDs.
@@ -154,5 +151,4 @@
 		bitstring <<= 8
 	}
 	return buf
->>>>>>> f367eabc
 }